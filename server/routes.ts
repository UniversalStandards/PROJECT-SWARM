--- conflicted
+++ resolved
@@ -5,7 +5,6 @@
 import { z } from "zod";
 import { setupAuth, isAuthenticated } from "./replitAuth";
 import type { Request } from "express";
-<<<<<<< HEAD
 import crypto from "crypto";
 import { 
   getGitHubAuthUrl, 
@@ -17,10 +16,8 @@
 } from "./auth/github-oauth";
 import { withGitHubAuth, type GitHubAuthRequest } from "./middleware/github-auth";
 import { encrypt, decrypt, maskToken } from "./auth/encryption";
-=======
 import { workflowValidator } from "./lib/workflow-validator";
 import { WorkflowValidationError } from "@shared/errors";
->>>>>>> 7d4e3fc4
 
 // Execution request schema - only workflowId and input are needed from client
 const executeWorkflowSchema = insertExecutionSchema.pick({ workflowId: true, input: true });
@@ -975,7 +972,6 @@
     }
   });
 
-<<<<<<< HEAD
   // Settings routes
   app.get('/api/settings', isAuthenticated, async (req: any, res) => {
     try {
@@ -1000,7 +996,6 @@
         hasGeminiKey: !!user.geminiApiKey,
         githubConnected: !!user.githubAccessToken && !isGitHubTokenExpired(user),
       });
-=======
   // Phase 3A: Workflow Versioning API
   const { versionManager } = await import("./lib/workflow-version");
 
@@ -1015,13 +1010,11 @@
 
       const versions = await versionManager.getVersions(req.params.id);
       res.json(versions);
->>>>>>> 7d4e3fc4
-    } catch (error: any) {
-      res.status(500).json({ error: error.message });
-    }
-  });
-
-<<<<<<< HEAD
+    } catch (error: any) {
+      res.status(500).json({ error: error.message });
+    }
+  });
+
   app.patch('/api/settings', isAuthenticated, async (req: any, res) => {
     try {
       const userId = getUserId(req);
@@ -1045,7 +1038,6 @@
       if (error.name === 'ZodError') {
         return res.status(400).json({ error: 'Invalid input', details: error.errors });
       }
-=======
   app.post("/api/workflows/:id/versions", isAuthenticated, async (req: any, res) => {
     try {
       const userId = getUserId(req);
@@ -1075,12 +1067,10 @@
       await versionManager.restoreVersion(req.params.id, req.params.versionId, userId);
       res.json({ success: true });
     } catch (error: any) {
->>>>>>> 7d4e3fc4
-      res.status(500).json({ error: error.message });
-    }
-  });
-
-<<<<<<< HEAD
+      res.status(500).json({ error: error.message });
+    }
+  });
+
   // API Keys management
   app.post('/api/settings/api-keys', isAuthenticated, async (req: any, res) => {
     try {
@@ -1113,7 +1103,6 @@
       if (error.name === 'ZodError') {
         return res.status(400).json({ error: 'Invalid input', details: error.errors });
       }
-=======
   app.get("/api/workflows/:id/versions/:v1/compare/:v2", isAuthenticated, async (req: any, res) => {
     try {
       const userId = getUserId(req);
@@ -1136,12 +1125,10 @@
       await versionManager.tagVersion(req.params.versionId, tag);
       res.json({ success: true });
     } catch (error: any) {
->>>>>>> 7d4e3fc4
-      res.status(500).json({ error: error.message });
-    }
-  });
-
-<<<<<<< HEAD
+      res.status(500).json({ error: error.message });
+    }
+  });
+
   app.delete('/api/settings/api-keys/:provider', isAuthenticated, async (req: any, res) => {
     try {
       const userId = getUserId(req);
@@ -1162,7 +1149,6 @@
       
       await storage.updateUser(userId, updateData);
       
-=======
   // Phase 3A: Workflow Scheduling API
   const { scheduler } = await import("./lib/scheduler");
 
@@ -1287,14 +1273,12 @@
   app.delete("/api/webhooks/:id", isAuthenticated, async (req: any, res) => {
     try {
       await webhookManager.deleteWebhook(req.params.id);
->>>>>>> 7d4e3fc4
       res.json({ success: true });
     } catch (error: any) {
       res.status(500).json({ error: error.message });
     }
   });
 
-<<<<<<< HEAD
   // Test API key
   app.post('/api/settings/test-api-key', isAuthenticated, async (req: any, res) => {
     try {
@@ -1341,7 +1325,6 @@
       }
       
       res.json({ success: true, deleted: workflows.length });
-=======
   app.post("/api/webhooks/:id/regenerate", isAuthenticated, async (req: any, res) => {
     try {
       const baseUrl = `${req.protocol}://${req.get("host")}`;
@@ -1480,13 +1463,11 @@
       res.setHeader("Content-Type", "application/json");
       res.setHeader("Content-Disposition", `attachment; filename=${workflow.name}.json`);
       res.json(exportData);
->>>>>>> 7d4e3fc4
-    } catch (error: any) {
-      res.status(500).json({ error: error.message });
-    }
-  });
-
-<<<<<<< HEAD
+    } catch (error: any) {
+      res.status(500).json({ error: error.message });
+    }
+  });
+
   app.delete('/api/settings/executions', isAuthenticated, async (req: any, res) => {
     try {
       const userId = getUserId(req);
@@ -1496,7 +1477,6 @@
       // This endpoint is for explicitly deleting just executions
       
       res.json({ success: true, deleted: executions.length });
-=======
   app.post("/api/workflows/import", isAuthenticated, async (req: any, res) => {
     try {
       const userId = getUserId(req);
@@ -1511,13 +1491,11 @@
 
       const result = await workflowImporter.importWorkflow(req.body.workflow, options);
       res.json(result);
->>>>>>> 7d4e3fc4
-    } catch (error: any) {
-      res.status(500).json({ error: error.message });
-    }
-  });
-
-<<<<<<< HEAD
+    } catch (error: any) {
+      res.status(500).json({ error: error.message });
+    }
+  });
+
   app.get('/api/settings/export', isAuthenticated, async (req: any, res) => {
     try {
       const userId = getUserId(req);
@@ -1536,7 +1514,6 @@
       
       res.setHeader('Content-Type', 'application/json');
       res.setHeader('Content-Disposition', `attachment; filename="swarm-data-${userId}-${Date.now()}.json"`);
-=======
   app.post("/api/workflows/bulk-export", isAuthenticated, async (req: any, res) => {
     try {
       const userId = getUserId(req);
@@ -1557,14 +1534,11 @@
       
       res.setHeader("Content-Type", "application/json");
       res.setHeader("Content-Disposition", "attachment; filename=workflows-export.json");
->>>>>>> 7d4e3fc4
       res.json(exportData);
     } catch (error: any) {
       res.status(500).json({ error: error.message });
     }
   });
-<<<<<<< HEAD
-=======
 
   app.post("/api/workflows/:id/clone", isAuthenticated, async (req: any, res) => {
     try {
@@ -1586,5 +1560,4 @@
       res.status(500).json({ error: error.message });
     }
   });
->>>>>>> 7d4e3fc4
 }