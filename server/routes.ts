import type { Express } from "express";
import { storage } from "./storage";
import { insertWorkflowSchema, insertAgentSchema, insertExecutionSchema, insertTemplateSchema } from "@shared/schema";
import { orchestrator } from "./ai/orchestrator";
import { z } from "zod";
import { setupAuth, isAuthenticated } from "./replitAuth";
import type { Request } from "express";
import crypto from "crypto";
import { 
  getGitHubAuthUrl, 
  exchangeCodeForToken, 
  storeGitHubTokens, 
  revokeGitHubToken,
  getGitHubToken,
  isGitHubTokenExpired 
} from "./auth/github-oauth";
import { withGitHubAuth, type GitHubAuthRequest } from "./middleware/github-auth";
import { encrypt, decrypt, maskToken } from "./auth/encryption";
import { workflowValidator } from "./lib/workflow-validator";
import { WorkflowValidationError } from "@shared/errors";

// Execution request schema - only workflowId and input are needed from client
const executeWorkflowSchema = insertExecutionSchema.pick({ workflowId: true, input: true });

// Sync Agent records from workflow nodes
async function syncAgentsFromNodes(workflowId: string, nodes: any[]) {
  // Delete existing agents for this workflow
  const existingAgents = await storage.getAgentsByWorkflowId(workflowId);
  for (const agent of existingAgents) {
    await storage.deleteAgent(agent.id);
  }

  // Create new agents from nodes
  for (const node of nodes) {
    if (node.type === 'agent') {
      const role = node.data?.role || 'Coordinator';
      const provider = node.data?.provider || 'openai';
      const model = node.data?.model || (provider === 'openai' ? 'gpt-4' : provider === 'anthropic' ? 'claude-3-5-sonnet-20241022' : 'gemini-1.5-flash');
      
      await storage.createAgent({
        workflowId,
        name: node.data?.label || `${role} Agent`,
        role,
        description: node.data?.description || '',
        provider,
        model,
        systemPrompt: node.data?.systemPrompt || null,
        temperature: node.data?.temperature !== undefined ? node.data.temperature : 70,
        maxTokens: node.data?.maxTokens || 1000,
        capabilities: node.data?.capabilities || [],
        nodeId: node.id,
        position: node.position,
      });
    }
  }
}

// Helper to get current authenticated user ID
function getUserId(req: any): string {
  return req.user.claims.sub;
}

export async function registerRoutes(app: Express) {
  // Setup Replit Auth
  await setupAuth(app);

  // Auth routes
  app.get('/api/auth/user', isAuthenticated, async (req: any, res) => {
    try {
      const userId = req.user.claims.sub;
      const user = await storage.getUser(userId);
      res.json(user);
    } catch (error) {
      console.error("Error fetching user:", error);
      res.status(500).json({ message: "Failed to fetch user" });
    }
  });

  // GitHub OAuth routes
  app.get('/api/auth/github/authorize', isAuthenticated, async (req: any, res) => {
    try {
      // Generate CSRF state token
      const state = crypto.randomBytes(32).toString('hex');
      
      // Store state in session for verification
      if (req.session) {
        req.session.githubOAuthState = state;
      }
      
      // Generate and redirect to GitHub authorization URL
      const authUrl = getGitHubAuthUrl(state);
      res.json({ authUrl });
    } catch (error: any) {
      res.status(500).json({ error: error.message });
    }
  });

  app.get('/api/auth/github/callback', isAuthenticated, async (req: any, res) => {
    try {
      const { code, state } = req.query;
      
      if (!code || typeof code !== 'string') {
        return res.status(400).json({ error: 'Missing authorization code' });
      }
      
      // Verify state to prevent CSRF
      if (req.session && req.session.githubOAuthState !== state) {
        return res.status(400).json({ error: 'Invalid state parameter' });
      }
      
      // Clear state from session
      if (req.session) {
        delete req.session.githubOAuthState;
      }
      
      // Exchange code for token
      const { accessToken, refreshToken, expiresAt } = await exchangeCodeForToken(code);
      
      // Store tokens for user
      const userId = getUserId(req);
      await storeGitHubTokens(userId, accessToken, refreshToken, expiresAt);
      
      // Redirect to settings page
      res.redirect('/app/settings?github=connected');
    } catch (error: any) {
      console.error('GitHub OAuth callback error:', error);
      res.redirect('/app/settings?github=error');
    }
  });

  app.get('/api/auth/github/status', isAuthenticated, async (req: any, res) => {
    try {
      const userId = getUserId(req);
      const user = await storage.getUser(userId);
      
      if (!user) {
        return res.json({ connected: false });
      }
      
      const hasToken = !!user.githubAccessToken;
      const isExpired = isGitHubTokenExpired(user);
      const maskedToken = hasToken ? maskToken(getGitHubToken(user)) : null;
      
      res.json({ 
        connected: hasToken && !isExpired,
        expired: isExpired,
        tokenPreview: maskedToken
      });
    } catch (error: any) {
      res.status(500).json({ error: error.message });
    }
  });

  app.post('/api/auth/github/disconnect', isAuthenticated, async (req: any, res) => {
    try {
      const userId = getUserId(req);
      await revokeGitHubToken(userId);
      res.json({ success: true });
    } catch (error: any) {
      res.status(500).json({ error: error.message });
    }
  });

  // Workflows
  app.get("/api/workflows", isAuthenticated, async (req: any, res) => {
    try {
      const userId = getUserId(req);
      const workflows = await storage.getWorkflowsByUserId(userId);
      res.json(workflows);
    } catch (error: any) {
      res.status(500).json({ error: error.message });
    }
  });

  app.get("/api/workflows/:id", isAuthenticated, async (req: any, res) => {
    try {
      const userId = getUserId(req);
      const workflow = await storage.getWorkflowById(req.params.id);
      if (!workflow) {
        return res.status(404).json({ error: "Workflow not found" });
      }
      // Verify ownership
      if (workflow.userId !== userId) {
        return res.status(403).json({ error: "Forbidden" });
      }
      res.json(workflow);
    } catch (error: any) {
      res.status(500).json({ error: error.message });
    }
  });

  app.post("/api/workflows", isAuthenticated, async (req: any, res) => {
    try {
      const userId = getUserId(req);
      const data = insertWorkflowSchema.parse({
        ...req.body,
        userId,
      });
      const workflow = await storage.createWorkflow(data);
      
      // Create Agent records for each node in the workflow
      await syncAgentsFromNodes(workflow.id, workflow.nodes as any[]);
      
      res.json(workflow);
    } catch (error: any) {
      res.status(400).json({ error: error.message });
    }
  });

  app.patch("/api/workflows/:id", isAuthenticated, async (req: any, res) => {
    try {
      const userId = getUserId(req);
      
      // Verify ownership first
      const existingWorkflow = await storage.getWorkflowById(req.params.id);
      if (!existingWorkflow) {
        return res.status(404).json({ error: "Workflow not found" });
      }
      if (existingWorkflow.userId !== userId) {
        return res.status(403).json({ error: "Forbidden" });
      }
      
      // Define structured schemas for workflow components
      const nodeSchema = z.object({
        id: z.string(),
        type: z.string(),
        position: z.object({ x: z.number(), y: z.number() }),
        data: z.record(z.any()),
      });

      const edgeSchema = z.object({
        id: z.string(),
        source: z.string(),
        target: z.string(),
        animated: z.boolean().optional(),
      });

      // Validate the update data with Zod schema
      const updateWorkflowSchema = z.object({
        name: z.string().min(1).max(255).optional(),
        description: z.string().optional(),
        nodes: z.array(nodeSchema).optional(),
        edges: z.array(edgeSchema).optional(),
        category: z.string().optional(),
      }).strict();

      const validated = updateWorkflowSchema.parse(req.body);
      
      if (Object.keys(validated).length === 0) {
        return res.status(400).json({ error: "No valid fields to update" });
      }

      const workflow = await storage.updateWorkflow(req.params.id, validated);
      if (!workflow) {
        return res.status(404).json({ error: "Workflow not found" });
      }
      
      // Sync agents if nodes were updated
      if (validated.nodes) {
        await syncAgentsFromNodes(req.params.id, validated.nodes as any[]);
      }
      
      res.json(workflow);
    } catch (error: any) {
      if (error.name === 'ZodError') {
        return res.status(400).json({ error: "Invalid input", details: error.errors });
      }
      res.status(500).json({ error: error.message });
    }
  });

  app.delete("/api/workflows/:id", isAuthenticated, async (req: any, res) => {
    try {
      const userId = getUserId(req);
      
      // Verify ownership
      const workflow = await storage.getWorkflowById(req.params.id);
      if (!workflow) {
        return res.status(404).json({ error: "Workflow not found" });
      }
      if (workflow.userId !== userId) {
        return res.status(403).json({ error: "Forbidden" });
      }
      
      await storage.deleteWorkflow(req.params.id);
      res.json({ success: true });
    } catch (error: any) {
      res.status(500).json({ error: error.message });
    }
  });

  // Workflow Validation
  app.post("/api/workflows/:id/validate", isAuthenticated, async (req: any, res) => {
    try {
      const userId = getUserId(req);
      const workflow = await storage.getWorkflowById(req.params.id);
      
      if (!workflow) {
        return res.status(404).json({ error: "Workflow not found" });
      }
      
      // Verify ownership
      if (workflow.userId !== userId) {
        return res.status(403).json({ error: "Forbidden" });
      }
      
      const result = workflowValidator.validate(workflow);
      res.json(result);
    } catch (error: any) {
      res.status(500).json({ error: error.message });
    }
  });

  // Agents
  app.get("/api/workflows/:workflowId/agents", isAuthenticated, async (req: any, res) => {
    try {
      const userId = getUserId(req);
      
      // Verify workflow ownership
      const workflow = await storage.getWorkflowById(req.params.workflowId);
      if (!workflow) {
        return res.status(404).json({ error: "Workflow not found" });
      }
      if (workflow.userId !== userId) {
        return res.status(403).json({ error: "Forbidden" });
      }
      
      const agents = await storage.getAgentsByWorkflowId(req.params.workflowId);
      res.json(agents);
    } catch (error: any) {
      res.status(500).json({ error: error.message });
    }
  });

  app.post("/api/agents", isAuthenticated, async (req: any, res) => {
    try {
      const userId = getUserId(req);
      const data = insertAgentSchema.parse(req.body);
      
      // Verify workflow ownership
      const workflow = await storage.getWorkflowById(data.workflowId);
      if (!workflow) {
        return res.status(404).json({ error: "Workflow not found" });
      }
      if (workflow.userId !== userId) {
        return res.status(403).json({ error: "Forbidden" });
      }
      
      const agent = await storage.createAgent(data);
      res.json(agent);
    } catch (error: any) {
      res.status(400).json({ error: error.message });
    }
  });

  app.patch("/api/agents/:id", isAuthenticated, async (req: any, res) => {
    try {
      const userId = getUserId(req);
      
      // Get agent and verify workflow ownership
      const agent = await storage.getAgentById(req.params.id);
      if (!agent) {
        return res.status(404).json({ error: "Agent not found" });
      }
      
      const workflow = await storage.getWorkflowById(agent.workflowId);
      if (!workflow || workflow.userId !== userId) {
        return res.status(403).json({ error: "Forbidden" });
      }
      
      // Define capability schema
      const capabilitySchema = z.object({
        type: z.string(),
        name: z.string(),
        description: z.string().optional(),
        parameters: z.record(z.any()).optional(),
      });

      // Validate the update data with Zod schema
      const updateAgentSchema = z.object({
        name: z.string().min(1).max(255).optional(),
        role: z.string().optional(),
        description: z.string().optional(),
        provider: z.enum(['openai', 'anthropic', 'gemini']).optional(),
        model: z.string().optional(),
        systemPrompt: z.string().optional(),
        temperature: z.number().int().min(0).max(100).optional(),
        maxTokens: z.number().int().min(1).max(100000).optional(),
        capabilities: z.array(capabilitySchema).optional(),
        topP: z.number().int().min(0).max(100).optional(),
        frequencyPenalty: z.number().int().min(-200).max(200).optional(),
        presencePenalty: z.number().int().min(-200).max(200).optional(),
        stopSequences: z.array(z.string()).optional(),
      }).strict();

      const validated = updateAgentSchema.parse(req.body);
      
      if (Object.keys(validated).length === 0) {
        return res.status(400).json({ error: "No valid fields to update" });
      }

      const updatedAgent = await storage.updateAgent(req.params.id, validated);
      if (!updatedAgent) {
        return res.status(404).json({ error: "Agent not found" });
      }
      
      // Update workflow nodes to keep them in sync with agent data
      if (workflow.nodes && Array.isArray(workflow.nodes)) {
        const updatedNodes = (workflow.nodes as any[]).map((node: any) => {
          if (node.id === agent.nodeId) {
            return {
              ...node,
              data: {
                ...node.data,
                label: updatedAgent.name,
                provider: updatedAgent.provider,
                model: updatedAgent.model,
                role: updatedAgent.role,
                description: updatedAgent.description || node.data.description,
                systemPrompt: updatedAgent.systemPrompt || node.data.systemPrompt,
              }
            };
          }
          return node;
        });
        
        await storage.updateWorkflow(workflow.id, { nodes: updatedNodes });
      }
      
      res.json(updatedAgent);
    } catch (error: any) {
      if (error.name === 'ZodError') {
        return res.status(400).json({ error: "Invalid input", details: error.errors });
      }
      res.status(500).json({ error: error.message });
    }
  });

  // Executions
  app.get("/api/executions", isAuthenticated, async (req: any, res) => {
    try {
      const userId = getUserId(req);
      const executions = await storage.getExecutionsByUserId(userId);
      res.json(executions);
    } catch (error: any) {
      res.status(500).json({ error: error.message });
    }
  });

  app.get("/api/workflows/:workflowId/executions", isAuthenticated, async (req: any, res) => {
    try {
      const userId = getUserId(req);
      
      // Verify workflow ownership
      const workflow = await storage.getWorkflowById(req.params.workflowId);
      if (!workflow) {
        return res.status(404).json({ error: "Workflow not found" });
      }
      if (workflow.userId !== userId) {
        return res.status(403).json({ error: "Forbidden" });
      }
      
      const executions = await storage.getExecutionsByWorkflowId(req.params.workflowId);
      res.json(executions);
    } catch (error: any) {
      res.status(500).json({ error: error.message });
    }
  });

  app.get("/api/executions/:id", isAuthenticated, async (req: any, res) => {
    try {
      const userId = getUserId(req);
      const execution = await storage.getExecutionById(req.params.id);
      if (!execution) {
        return res.status(404).json({ error: "Execution not found" });
      }
      
      // Verify ownership through workflow
      const workflow = await storage.getWorkflowById(execution.workflowId);
      if (!workflow || workflow.userId !== userId) {
        return res.status(403).json({ error: "Forbidden" });
      }
      
      res.json(execution);
    } catch (error: any) {
      res.status(500).json({ error: error.message });
    }
  });

  app.post("/api/executions", isAuthenticated, async (req: any, res) => {
    try {
      const userId = getUserId(req);
      const { workflowId, input } = executeWorkflowSchema.parse(req.body);
      
      // Verify workflow ownership
      const workflow = await storage.getWorkflowById(workflowId);
      if (!workflow) {
        return res.status(404).json({ error: "Workflow not found" });
      }
      if (workflow.userId !== userId) {
        return res.status(403).json({ error: "Forbidden" });
      }
      
      const execution = await orchestrator.executeWorkflow(workflowId, input);
      res.json(execution);
    } catch (error: any) {
      if (error.name === 'ZodError') {
        return res.status(400).json({ error: "Invalid input", details: error.errors });
      }
      res.status(500).json({ error: error.message });
    }
  });

  app.patch("/api/executions/:id", isAuthenticated, async (req: any, res) => {
    try {
      const userId = getUserId(req);
      
      // Get execution and verify ownership through workflow
      const execution = await storage.getExecutionById(req.params.id);
      if (!execution) {
        return res.status(404).json({ error: "Execution not found" });
      }
      
      const workflow = await storage.getWorkflowById(execution.workflowId);
      if (!workflow || workflow.userId !== userId) {
        return res.status(403).json({ error: "Forbidden" });
      }
      
      // Validate the update data with Zod schema
      const updateExecutionSchema = z.object({
        status: z.enum(['pending', 'running', 'completed', 'error']).optional(),
        output: z.record(z.any()).optional(),
        error: z.string().optional(),
      }).strict();

      const validated = updateExecutionSchema.parse(req.body);
      
      if (Object.keys(validated).length === 0) {
        return res.status(400).json({ error: "No valid fields to update" });
      }

      const updatedExecution = await storage.updateExecution(req.params.id, validated);
      if (!updatedExecution) {
        return res.status(404).json({ error: "Execution not found" });
      }
      res.json(updatedExecution);
    } catch (error: any) {
      if (error.name === 'ZodError') {
        return res.status(400).json({ error: "Invalid input", details: error.errors });
      }
      res.status(500).json({ error: error.message });
    }
  });

  app.get("/api/executions/:id/logs", isAuthenticated, async (req: any, res) => {
    try {
      const userId = getUserId(req);
      
      // Get execution and verify ownership
      const execution = await storage.getExecutionById(req.params.id);
      if (!execution) {
        return res.status(404).json({ error: "Execution not found" });
      }
      
      const workflow = await storage.getWorkflowById(execution.workflowId);
      if (!workflow || workflow.userId !== userId) {
        return res.status(403).json({ error: "Forbidden" });
      }
      
      // Parse query parameters for filtering
      const filters = {
        level: req.query.level as string | undefined,
        agentId: req.query.agentId as string | undefined,
        limit: req.query.limit ? parseInt(req.query.limit as string, 10) : undefined,
        offset: req.query.offset ? parseInt(req.query.offset as string, 10) : undefined,
      };
      
      const logs = await storage.getLogsByExecutionId(req.params.id, filters);
      res.json(logs);
    } catch (error: any) {
      res.status(500).json({ error: error.message });
    }
  });

  app.get("/api/executions/:id/messages", isAuthenticated, async (req: any, res) => {
    try {
      const userId = getUserId(req);
      
      // Get execution and verify ownership
      const execution = await storage.getExecutionById(req.params.id);
      if (!execution) {
        return res.status(404).json({ error: "Execution not found" });
      }
      
      const workflow = await storage.getWorkflowById(execution.workflowId);
      if (!workflow || workflow.userId !== userId) {
        return res.status(403).json({ error: "Forbidden" });
      }
      
      const messages = await storage.getMessagesByExecutionId(req.params.id);
      res.json(messages);
    } catch (error: any) {
      res.status(500).json({ error: error.message });
    }
  });

<<<<<<< HEAD
  app.get("/api/executions/:id/timeline", isAuthenticated, async (req: any, res) => {
    try {
      const userId = getUserId(req);
      
      // Get execution and verify ownership
      const execution = await storage.getExecutionById(req.params.id);
      if (!execution) {
        return res.status(404).json({ error: "Execution not found" });
      }
      
      const workflow = await storage.getWorkflowById(execution.workflowId);
      if (!workflow || workflow.userId !== userId) {
        return res.status(403).json({ error: "Forbidden" });
      }
      
      // Get logs with step information
      const logs = await storage.getLogsByExecutionId(req.params.id);
      const agents = await storage.getAgentsByWorkflowId(execution.workflowId);
      
      // Build timeline from logs grouped by stepIndex and agentId
      const timeline: any[] = [];
      const stepMap = new Map<number, any>();
      
      logs.forEach(log => {
        if (log.stepIndex !== null && log.stepIndex !== undefined) {
          if (!stepMap.has(log.stepIndex)) {
            const agent = agents.find(a => a.id === log.agentId);
            stepMap.set(log.stepIndex, {
              stepIndex: log.stepIndex,
              agentId: log.agentId,
              agentName: agent?.name || 'Unknown',
              startTime: log.timestamp,
              endTime: log.timestamp,
              status: 'completed',
              logs: [],
            });
          }
          
          const step = stepMap.get(log.stepIndex)!;
          step.logs.push(log);
          
          // Update end time if this log is later
          if (new Date(log.timestamp) > new Date(step.endTime)) {
            step.endTime = log.timestamp;
          }
          
          // Check for errors
          if (log.level === 'error') {
            step.status = 'error';
          }
        }
      });
      
      // Convert map to array and calculate durations
      stepMap.forEach(step => {
        const start = new Date(step.startTime).getTime();
        const end = new Date(step.endTime).getTime();
        step.duration = end - start;
        timeline.push(step);
      });
      
      // Sort by step index
      timeline.sort((a, b) => a.stepIndex - b.stepIndex);
      
      res.json({
        execution,
        timeline,
        totalDuration: execution.duration,
        totalSteps: timeline.length,
      });
    } catch (error: any) {
      res.status(500).json({ error: error.message });
    }
  });

  app.post("/api/executions/compare", isAuthenticated, async (req: any, res) => {
    try {
      const userId = getUserId(req);
      const { executionIds } = req.body;
      
      if (!Array.isArray(executionIds) || executionIds.length < 2) {
        return res.status(400).json({ error: "At least 2 execution IDs required" });
      }
      
      // Fetch all executions and verify ownership
      const executions = await Promise.all(
        executionIds.map(id => storage.getExecutionById(id))
      );
      
      // Verify all exist and user has access
      for (const execution of executions) {
        if (!execution) {
          return res.status(404).json({ error: "One or more executions not found" });
        }
        
        const workflow = await storage.getWorkflowById(execution.workflowId);
        if (!workflow || workflow.userId !== userId) {
          return res.status(403).json({ error: "Forbidden" });
        }
      }
      
      // Build comparison data
      const comparisons = await Promise.all(
        executions.map(async (execution) => {
          if (!execution) return null;
          
          const logs = await storage.getLogsByExecutionId(execution.id);
          const messages = await storage.getMessagesByExecutionId(execution.id);
          
          return {
            id: execution.id,
            workflowId: execution.workflowId,
            status: execution.status,
            startedAt: execution.startedAt,
            completedAt: execution.completedAt,
            duration: execution.duration,
            input: execution.input,
            output: execution.output,
            error: execution.error,
            logCount: logs.length,
            messageCount: messages.length,
            errorLogs: logs.filter(l => l.level === 'error').length,
            warningLogs: logs.filter(l => l.level === 'warning').length,
          };
        })
      );
      
      res.json({
        executions: comparisons.filter(c => c !== null),
        comparisonDate: new Date().toISOString(),
      });
=======
  // Settings - Danger Zone
  app.delete("/api/settings/executions", isAuthenticated, async (req: any, res) => {
    try {
      const userId = getUserId(req);
      const deleted = await storage.deleteExecutionsByUserId(userId);
      res.json({ success: true, deleted });
>>>>>>> 5b5f95b4
    } catch (error: any) {
      res.status(500).json({ error: error.message });
    }
  });

  // Templates
  app.get("/api/templates", async (req, res) => {
    try {
      const templates = await storage.getAllTemplates();
      res.json(templates);
    } catch (error: any) {
      res.status(500).json({ error: error.message });
    }
  });

  app.get("/api/templates/featured", async (req, res) => {
    try {
      const templates = await storage.getFeaturedTemplates();
      res.json(templates);
    } catch (error: any) {
      res.status(500).json({ error: error.message });
    }
  });

  app.get("/api/templates/:id", async (req, res) => {
    try {
      const template = await storage.getTemplateById(req.params.id);
      if (!template) {
        return res.status(404).json({ error: "Template not found" });
      }
      res.json(template);
    } catch (error: any) {
      res.status(500).json({ error: error.message });
    }
  });

  app.post("/api/templates", isAuthenticated, async (req: any, res) => {
    try {
      const userId = getUserId(req);
      const data = insertTemplateSchema.parse(req.body);
      
      // Verify workflow ownership
      const workflow = await storage.getWorkflowById(data.workflowId);
      if (!workflow || workflow.userId !== userId) {
        return res.status(403).json({ error: "Forbidden" });
      }
      
      // Mark workflow as template
      await storage.updateWorkflow(data.workflowId, { isTemplate: true });
      
      const template = await storage.createTemplate(data);
      res.json(template);
    } catch (error: any) {
      res.status(400).json({ error: error.message });
    }
  });

  app.put("/api/templates/:id", isAuthenticated, async (req: any, res) => {
    try {
      const userId = getUserId(req);
      const template = await storage.getTemplateById(req.params.id);
      
      if (!template) {
        return res.status(404).json({ error: "Template not found" });
      }
      
      // Verify workflow ownership
      const workflow = await storage.getWorkflowById(template.workflowId);
      if (!workflow || workflow.userId !== userId) {
        return res.status(403).json({ error: "Forbidden" });
      }
      
      const updateTemplateSchema = z.object({
        name: z.string().min(1).max(255).optional(),
        description: z.string().optional(),
        category: z.string().optional(),
        thumbnailUrl: z.string().url().optional().nullable(),
        featured: z.boolean().optional(),
      }).strict();
      
      const validated = updateTemplateSchema.parse(req.body);
      
      const updated = await storage.updateTemplate(req.params.id, validated);
      res.json(updated);
    } catch (error: any) {
      if (error.name === 'ZodError') {
        return res.status(400).json({ error: "Invalid input", details: error.errors });
      }
      res.status(500).json({ error: error.message });
    }
  });

  app.delete("/api/templates/:id", isAuthenticated, async (req: any, res) => {
    try {
      const userId = getUserId(req);
      const template = await storage.getTemplateById(req.params.id);
      
      if (!template) {
        return res.status(404).json({ error: "Template not found" });
      }
      
      // Verify workflow ownership
      const workflow = await storage.getWorkflowById(template.workflowId);
      if (!workflow || workflow.userId !== userId) {
        return res.status(403).json({ error: "Forbidden" });
      }
      
      // Unmark workflow as template (don't delete the workflow)
      await storage.updateWorkflow(template.workflowId, { isTemplate: false });
      
      await storage.deleteTemplate(req.params.id);
      res.json({ success: true });
    } catch (error: any) {
      res.status(500).json({ error: error.message });
    }
  });

  app.post("/api/templates/:id/use", async (req, res) => {
    try {
      await storage.updateTemplateUsageCount(req.params.id);
      res.json({ success: true });
    } catch (error: any) {
      res.status(500).json({ error: error.message });
    }
  });

  app.post("/api/templates/:id/duplicate", isAuthenticated, async (req: any, res) => {
    try {
      const userId = getUserId(req);
      const template = await storage.getTemplateById(req.params.id);
      
      if (!template) {
        return res.status(404).json({ error: "Template not found" });
      }
      
      // Get the source workflow
      const workflow = await storage.getWorkflowById(template.workflowId);
      if (!workflow) {
        return res.status(404).json({ error: "Template workflow not found" });
      }
      
      // Create a new workflow from this template
      const newWorkflow = await storage.createWorkflow({
        userId,
        name: `${template.name} (Copy)`,
        description: template.description,
        nodes: workflow.nodes,
        edges: workflow.edges,
        category: template.category,
        isTemplate: false,
      });
      
      res.json(newWorkflow);
    } catch (error: any) {
      res.status(500).json({ error: error.message });
    }
  });

  app.get("/api/templates/:id/export", async (req, res) => {
    try {
      const template = await storage.getTemplateById(req.params.id);
      
      if (!template) {
        return res.status(404).json({ error: "Template not found" });
      }
      
      // Get the workflow data
      const workflow = await storage.getWorkflowById(template.workflowId);
      if (!workflow) {
        return res.status(404).json({ error: "Template workflow not found" });
      }
      
      const exportData = {
        template: {
          name: template.name,
          description: template.description,
          category: template.category,
        },
        workflow: {
          nodes: workflow.nodes,
          edges: workflow.edges,
        },
        exportedAt: new Date().toISOString(),
      };
      
      res.setHeader('Content-Type', 'application/json');
      res.setHeader('Content-Disposition', `attachment; filename="${template.name.replace(/[^a-zA-Z0-9]/g, '-')}-template.json"`);
      res.json(exportData);
    } catch (error: any) {
      res.status(500).json({ error: error.message });
    }
  });

  // Create workflow from template
  app.post("/api/templates/:id/create-workflow", isAuthenticated, async (req: any, res) => {
    try {
      const userId = getUserId(req);
      const template = await storage.getTemplateById(req.params.id);
      
      if (!template) {
        return res.status(404).json({ error: "Template not found" });
      }

      // Get the source workflow
      const sourceWorkflow = await storage.getWorkflowById(template.workflowId);
      if (!sourceWorkflow) {
        return res.status(404).json({ error: "Template workflow not found" });
      }

      // Create workflow from template
      const workflowData = insertWorkflowSchema.parse({
        userId,
        name: `${template.name} (Copy)`,
        description: template.description,
        nodes: sourceWorkflow.nodes,
        edges: sourceWorkflow.edges,
        category: template.category,
      });

      const workflow = await storage.createWorkflow(workflowData);
      
      // Increment template usage count
      await storage.updateTemplateUsageCount(req.params.id);

      res.json(workflow);
    } catch (error: any) {
      res.status(500).json({ error: error.message });
    }
  });

  // GitHub integration routes (using per-user OAuth)
  app.get('/api/github/repos', isAuthenticated, withGitHubAuth, async (req: GitHubAuthRequest, res) => {
    try {
      const { data } = await req.octokit!.repos.listForAuthenticatedUser({
        sort: 'updated',
        per_page: 100
      });
      res.json(data);
    } catch (error: any) {
      res.status(500).json({ error: error.message });
    }
  });

  app.post('/api/github/repos', isAuthenticated, withGitHubAuth, async (req: GitHubAuthRequest, res) => {
    try {
      const { name, description, private: isPrivate } = req.body;
      const { data } = await req.octokit!.repos.createForAuthenticatedUser({
        name,
        description: description || '',
        private: isPrivate || false,
        auto_init: true
      });
      res.json(data);
    } catch (error: any) {
      res.status(500).json({ error: error.message });
    }
  });

  app.get('/api/github/repos/:owner/:repo/contents', isAuthenticated, withGitHubAuth, async (req: GitHubAuthRequest, res) => {
    try {
      const { owner, repo } = req.params;
      const { path } = req.query;
      const { data } = await req.octokit!.repos.getContent({
        owner,
        repo,
        path: (path as string) || ''
      });
      res.json(data);
    } catch (error: any) {
      res.status(500).json({ error: error.message });
    }
  });

  // Assistant Chat
  app.get("/api/assistant/chat", isAuthenticated, async (req: any, res) => {
    try {
      const userId = getUserId(req);
      
      // Get or create chat session for user
      const chats = await storage.getAssistantChatsByUserId(userId);
      
      if (chats.length === 0) {
        // Create new chat session
        const newChat = await storage.createAssistantChat({
          userId,
          workflowId: null,
          messages: [],
        });
        return res.json(newChat);
      }
      
      // Return most recent chat
      res.json(chats[0]);
    } catch (error: any) {
      res.status(500).json({ error: error.message });
    }
  });

  app.post("/api/assistant/chat", isAuthenticated, async (req: any, res) => {
    try {
      const userId = getUserId(req);
      const { message } = z.object({ message: z.string() }).parse(req.body);
      
      // Get or create chat session
      const chats = await storage.getAssistantChatsByUserId(userId);
      let chat = chats[0];
      
      if (!chat) {
        chat = await storage.createAssistantChat({
          userId,
          workflowId: null,
          messages: [],
        });
      }
      
      // Add user message
      const userMessage = {
        role: 'user' as const,
        content: message,
        timestamp: new Date().toISOString(),
      };
      
      const messages = [...(chat.messages as any[]), userMessage];
      
      // Generate AI response
      const systemPrompt = `You are a helpful AI assistant for SWARM (Smart Workflow Automation & Repository Manager). 
Your role is to help users build, optimize, and troubleshoot their AI agent workflows and repository automation.

Key capabilities:
- Visual workflow design with drag-and-drop interface
- Multi-AI provider support (OpenAI, Anthropic, Gemini)
- Persistent knowledge base that agents share
- Real-time execution monitoring
- Repository management and automation with GitHub integration
- Agent swarms that can refine existing repos or create new ones
- Template library for common use cases

Be concise, practical, and provide actionable guidance. When relevant, suggest specific agent types (Coordinator, Coder, Researcher, Analyst, QA) and explain how to configure them. Help users leverage repository automation for code generation, refactoring, and intelligent repository management.`;

      // Use OpenAI for assistant responses
      const { OpenAI } = await import('openai');
      const openai = new OpenAI({ apiKey: process.env.OPENAI_API_KEY });
      
      const completion = await openai.chat.completions.create({
        model: 'gpt-4o-mini',
        messages: [
          { role: 'system', content: systemPrompt },
          ...messages.map((m: any) => ({ role: m.role, content: m.content })),
        ],
        temperature: 0.7,
        max_tokens: 500,
      });
      
      const assistantMessage = {
        role: 'assistant' as const,
        content: completion.choices[0].message.content || 'I apologize, I could not generate a response.',
        timestamp: new Date().toISOString(),
      };
      
      const updatedMessages = [...messages, assistantMessage];
      
      // Update chat with new messages
      const updatedChat = await storage.updateAssistantChat(chat.id, {
        messages: updatedMessages as any,
      });
      
      res.json(updatedChat);
    } catch (error: any) {
      console.error('Assistant chat error:', error);
      
      // Handle OpenAI quota/rate limit errors gracefully
      if (error.status === 429 || error.message?.includes('quota')) {
        return res.status(503).json({ 
          error: 'AI service temporarily unavailable. Please try again later or check your API quota.' 
        });
      }
      
      res.status(500).json({ error: error.message || 'Failed to process message' });
    }
  });

  // Settings routes
  app.get('/api/settings', isAuthenticated, async (req: any, res) => {
    try {
      const userId = getUserId(req);
      const user = await storage.getUser(userId);
      
      if (!user) {
        return res.status(404).json({ error: 'User not found' });
      }
      
      // Return user settings (without sensitive data)
      res.json({
        defaultProvider: user.defaultProvider,
        defaultModel: user.defaultModel,
        theme: user.theme,
        emailNotifications: user.emailNotifications,
        inAppNotifications: user.inAppNotifications,
        executionTimeout: user.executionTimeout,
        autoSaveInterval: user.autoSaveInterval,
        hasOpenAIKey: !!user.openaiApiKey,
        hasAnthropicKey: !!user.anthropicApiKey,
        hasGeminiKey: !!user.geminiApiKey,
        githubConnected: !!user.githubAccessToken && !isGitHubTokenExpired(user),
      });
  // Phase 3A: Workflow Versioning API
  const { versionManager } = await import("./lib/workflow-version");

  app.get("/api/workflows/:id/versions", isAuthenticated, async (req: any, res) => {
    try {
      const userId = getUserId(req);
      const workflow = await storage.getWorkflowById(req.params.id);
      
      if (!workflow || workflow.userId !== userId) {
        return res.status(404).json({ error: "Workflow not found" });
      }

      const versions = await versionManager.getVersions(req.params.id);
      res.json(versions);
    } catch (error: any) {
      res.status(500).json({ error: error.message });
    }
  });

  app.patch('/api/settings', isAuthenticated, async (req: any, res) => {
    try {
      const userId = getUserId(req);
      
      const updateSettingsSchema = z.object({
        defaultProvider: z.enum(['openai', 'anthropic', 'gemini']).optional(),
        defaultModel: z.string().optional(),
        theme: z.enum(['light', 'dark', 'system']).optional(),
        emailNotifications: z.boolean().optional(),
        inAppNotifications: z.boolean().optional(),
        executionTimeout: z.number().int().min(30).max(3600).optional(),
        autoSaveInterval: z.number().int().min(10).max(300).optional(),
      }).strict();
      
      const validated = updateSettingsSchema.parse(req.body);
      
      await storage.updateUser(userId, validated);
      
      res.json({ success: true });
    } catch (error: any) {
      if (error.name === 'ZodError') {
        return res.status(400).json({ error: 'Invalid input', details: error.errors });
      }
  app.post("/api/workflows/:id/versions", isAuthenticated, async (req: any, res) => {
    try {
      const userId = getUserId(req);
      const workflow = await storage.getWorkflowById(req.params.id);
      
      if (!workflow || workflow.userId !== userId) {
        return res.status(404).json({ error: "Workflow not found" });
      }

      const { commitMessage } = req.body;
      const version = await versionManager.createVersion(req.params.id, userId, commitMessage);
      res.json(version);
    } catch (error: any) {
      res.status(500).json({ error: error.message });
    }
  });

  app.put("/api/workflows/:id/restore/:versionId", isAuthenticated, async (req: any, res) => {
    try {
      const userId = getUserId(req);
      const workflow = await storage.getWorkflowById(req.params.id);
      
      if (!workflow || workflow.userId !== userId) {
        return res.status(404).json({ error: "Workflow not found" });
      }

      await versionManager.restoreVersion(req.params.id, req.params.versionId, userId);
      res.json({ success: true });
    } catch (error: any) {
      res.status(500).json({ error: error.message });
    }
  });

  // API Keys management
  app.post('/api/settings/api-keys', isAuthenticated, async (req: any, res) => {
    try {
      const userId = getUserId(req);
      
      const apiKeysSchema = z.object({
        provider: z.enum(['openai', 'anthropic', 'gemini']),
        apiKey: z.string().min(1),
      });
      
      const { provider, apiKey } = apiKeysSchema.parse(req.body);
      
      // Encrypt the API key
      const encryptedKey = encrypt(apiKey);
      
      // Store encrypted key
      const updateData: any = {};
      if (provider === 'openai') {
        updateData.openaiApiKey = encryptedKey;
      } else if (provider === 'anthropic') {
        updateData.anthropicApiKey = encryptedKey;
      } else if (provider === 'gemini') {
        updateData.geminiApiKey = encryptedKey;
      }
      
      await storage.updateUser(userId, updateData);
      
      res.json({ success: true });
    } catch (error: any) {
      if (error.name === 'ZodError') {
        return res.status(400).json({ error: 'Invalid input', details: error.errors });
      }
  app.get("/api/workflows/:id/versions/:v1/compare/:v2", isAuthenticated, async (req: any, res) => {
    try {
      const userId = getUserId(req);
      const workflow = await storage.getWorkflowById(req.params.id);
      
      if (!workflow || workflow.userId !== userId) {
        return res.status(404).json({ error: "Workflow not found" });
      }

      const comparison = await versionManager.compareVersions(req.params.v1, req.params.v2);
      res.json(comparison);
    } catch (error: any) {
      res.status(500).json({ error: error.message });
    }
  });

  app.put("/api/versions/:versionId/tag", isAuthenticated, async (req: any, res) => {
    try {
      const { tag } = req.body;
      await versionManager.tagVersion(req.params.versionId, tag);
      res.json({ success: true });
    } catch (error: any) {
      res.status(500).json({ error: error.message });
    }
  });

  app.delete('/api/settings/api-keys/:provider', isAuthenticated, async (req: any, res) => {
    try {
      const userId = getUserId(req);
      const { provider } = req.params;
      
      if (!['openai', 'anthropic', 'gemini'].includes(provider)) {
        return res.status(400).json({ error: 'Invalid provider' });
      }
      
      const updateData: any = {};
      if (provider === 'openai') {
        updateData.openaiApiKey = null;
      } else if (provider === 'anthropic') {
        updateData.anthropicApiKey = null;
      } else if (provider === 'gemini') {
        updateData.geminiApiKey = null;
      }
      
      await storage.updateUser(userId, updateData);
      
  // Phase 3A: Workflow Scheduling API
  const { scheduler } = await import("./lib/scheduler");

  app.get("/api/workflows/:id/schedules", isAuthenticated, async (req: any, res) => {
    try {
      const userId = getUserId(req);
      const workflow = await storage.getWorkflowById(req.params.id);
      
      if (!workflow || workflow.userId !== userId) {
        return res.status(404).json({ error: "Workflow not found" });
      }

      const schedules = await scheduler.getSchedules(req.params.id);
      res.json(schedules);
    } catch (error: any) {
      res.status(500).json({ error: error.message });
    }
  });

  app.post("/api/workflows/:id/schedules", isAuthenticated, async (req: any, res) => {
    try {
      const userId = getUserId(req);
      const workflow = await storage.getWorkflowById(req.params.id);
      
      if (!workflow || workflow.userId !== userId) {
        return res.status(404).json({ error: "Workflow not found" });
      }

      const schedule = await scheduler.createSchedule({
        workflowId: req.params.id,
        cronExpression: req.body.cronExpression,
        enabled: req.body.enabled !== undefined ? req.body.enabled : true,
        timezone: req.body.timezone || "UTC",
      });
      res.json(schedule);
    } catch (error: any) {
      res.status(500).json({ error: error.message });
    }
  });

  app.put("/api/schedules/:id", isAuthenticated, async (req: any, res) => {
    try {
      const schedule = await scheduler.updateSchedule(req.params.id, req.body);
      res.json(schedule);
    } catch (error: any) {
      res.status(500).json({ error: error.message });
    }
  });

  app.delete("/api/schedules/:id", isAuthenticated, async (req: any, res) => {
    try {
      await scheduler.deleteSchedule(req.params.id);
      res.json({ success: true });
    } catch (error: any) {
      res.status(500).json({ error: error.message });
    }
  });

  app.post("/api/schedules/:id/pause", isAuthenticated, async (req: any, res) => {
    try {
      await scheduler.pauseSchedule(req.params.id);
      res.json({ success: true });
    } catch (error: any) {
      res.status(500).json({ error: error.message });
    }
  });

  app.post("/api/schedules/:id/resume", isAuthenticated, async (req: any, res) => {
    try {
      await scheduler.resumeSchedule(req.params.id);
      res.json({ success: true });
    } catch (error: any) {
      res.status(500).json({ error: error.message });
    }
  });

  // Phase 3A: Webhook API
  const { webhookManager } = await import("./lib/webhooks");

  app.get("/api/workflows/:id/webhooks", isAuthenticated, async (req: any, res) => {
    try {
      const userId = getUserId(req);
      const workflow = await storage.getWorkflowById(req.params.id);
      
      if (!workflow || workflow.userId !== userId) {
        return res.status(404).json({ error: "Workflow not found" });
      }

      const webhook = await webhookManager.getWebhook(req.params.id);
      res.json(webhook || null);
    } catch (error: any) {
      res.status(500).json({ error: error.message });
    }
  });

  app.post("/api/workflows/:id/webhooks", isAuthenticated, async (req: any, res) => {
    try {
      const userId = getUserId(req);
      const workflow = await storage.getWorkflowById(req.params.id);
      
      if (!workflow || workflow.userId !== userId) {
        return res.status(404).json({ error: "Workflow not found" });
      }

      const baseUrl = `${req.protocol}://${req.get("host")}`;
      const webhook = await webhookManager.createWebhook(req.params.id, baseUrl);
      res.json(webhook);
    } catch (error: any) {
      res.status(500).json({ error: error.message });
    }
  });

  app.put("/api/webhooks/:id", isAuthenticated, async (req: any, res) => {
    try {
      const webhook = await webhookManager.updateWebhook(req.params.id, req.body);
      res.json(webhook);
    } catch (error: any) {
      res.status(500).json({ error: error.message });
    }
  });

  app.delete("/api/webhooks/:id", isAuthenticated, async (req: any, res) => {
    try {
      await webhookManager.deleteWebhook(req.params.id);
      res.json({ success: true });
    } catch (error: any) {
      res.status(500).json({ error: error.message });
    }
  });

  // Test API key
  app.post('/api/settings/test-api-key', isAuthenticated, async (req: any, res) => {
    try {
      const testSchema = z.object({
        provider: z.enum(['openai', 'anthropic', 'gemini']),
        apiKey: z.string().min(1),
      });
      
      const { provider, apiKey } = testSchema.parse(req.body);
      
      // Test the API key by making a simple request
      if (provider === 'openai') {
        const { OpenAI } = await import('openai');
        const client = new OpenAI({ apiKey });
        await client.models.list();
      } else if (provider === 'anthropic') {
        const { Anthropic } = await import('@anthropic-ai/sdk');
        const client = new Anthropic({ apiKey });
        // Just create client - Anthropic doesn't have a simple test endpoint
      } else if (provider === 'gemini') {
        const { GoogleGenAI } = await import('@google/genai');
        const client = new GoogleGenAI({ apiKey });
        // Just create client - Gemini validation happens on first use
      }
      
      res.json({ success: true, valid: true });
    } catch (error: any) {
      res.status(400).json({ 
        success: false, 
        valid: false,
        error: error.message || 'API key validation failed'
      });
    }
  });

  // Danger zone actions
  app.delete('/api/settings/workflows', isAuthenticated, async (req: any, res) => {
    try {
      const userId = getUserId(req);
      const workflows = await storage.getWorkflowsByUserId(userId);
      
      for (const workflow of workflows) {
        await storage.deleteWorkflow(workflow.id);
      }
      
      res.json({ success: true, deleted: workflows.length });
  app.post("/api/webhooks/:id/regenerate", isAuthenticated, async (req: any, res) => {
    try {
      const baseUrl = `${req.protocol}://${req.get("host")}`;
      const webhook = await webhookManager.regenerateSecret(req.params.id, baseUrl);
      res.json(webhook);
    } catch (error: any) {
      res.status(500).json({ error: error.message });
    }
  });

  app.post("/api/webhooks/:id/test", isAuthenticated, async (req: any, res) => {
    try {
      const result = await webhookManager.testWebhook(req.params.id, req.body.payload);
      res.json(result);
    } catch (error: any) {
      res.status(500).json({ error: error.message });
    }
  });

  // Public webhook trigger endpoint (no authentication)
  app.post("/api/webhooks/trigger/:workflowId/:secretKey", async (req, res) => {
    try {
      const { workflowId, secretKey } = req.params;
      const ipAddress = req.ip || req.socket.remoteAddress;
      
      const result = await webhookManager.triggerWebhook(
        workflowId,
        secretKey,
        req.body,
        ipAddress
      );

      if (result.success) {
        res.json({ success: true, executionId: result.executionId });
      } else {
        res.status(400).json({ error: result.error });
      }
    } catch (error: any) {
      res.status(500).json({ error: error.message });
    }
  });

  // Phase 3A: Cost Tracking & Analytics API
  const { costTracker } = await import("./lib/cost-tracker");

  app.get("/api/analytics/costs", isAuthenticated, async (req: any, res) => {
    try {
      const userId = getUserId(req);
      const startDate = req.query.startDate ? new Date(req.query.startDate as string) : new Date(Date.now() - 30 * 24 * 60 * 60 * 1000);
      const endDate = req.query.endDate ? new Date(req.query.endDate as string) : new Date();

      const analytics = await costTracker.getCostAnalytics(userId, startDate, endDate);
      res.json(analytics);
    } catch (error: any) {
      res.status(500).json({ error: error.message });
    }
  });

  app.get("/api/analytics/usage", isAuthenticated, async (req: any, res) => {
    try {
      const userId = getUserId(req);
      const startDate = req.query.startDate ? new Date(req.query.startDate as string) : new Date(Date.now() - 30 * 24 * 60 * 60 * 1000);
      const endDate = req.query.endDate ? new Date(req.query.endDate as string) : new Date();

      const usage = await costTracker.getTokenUsageStats(userId, startDate, endDate);
      res.json(usage);
    } catch (error: any) {
      res.status(500).json({ error: error.message });
    }
  });

  app.get("/api/analytics/trends", isAuthenticated, async (req: any, res) => {
    try {
      const userId = getUserId(req);
      const startDate = req.query.startDate ? new Date(req.query.startDate as string) : new Date(Date.now() - 30 * 24 * 60 * 60 * 1000);
      const endDate = req.query.endDate ? new Date(req.query.endDate as string) : new Date();

      const trends = await costTracker.getCostTrends(userId, startDate, endDate);
      res.json(trends);
    } catch (error: any) {
      res.status(500).json({ error: error.message });
    }
  });

  app.get("/api/analytics/expensive-workflows", isAuthenticated, async (req: any, res) => {
    try {
      const userId = getUserId(req);
      const limit = req.query.limit ? parseInt(req.query.limit as string) : 10;

      const workflows = await costTracker.getMostExpensiveWorkflows(userId, limit);
      res.json(workflows);
    } catch (error: any) {
      res.status(500).json({ error: error.message });
    }
  });

  app.get("/api/analytics/export", isAuthenticated, async (req: any, res) => {
    try {
      const userId = getUserId(req);
      const startDate = req.query.startDate ? new Date(req.query.startDate as string) : new Date(Date.now() - 30 * 24 * 60 * 60 * 1000);
      const endDate = req.query.endDate ? new Date(req.query.endDate as string) : new Date();

      const csv = await costTracker.exportCostReport(userId, startDate, endDate);
      
      res.setHeader("Content-Type", "text/csv");
      res.setHeader("Content-Disposition", "attachment; filename=cost-report.csv");
      res.send(csv);
    } catch (error: any) {
      res.status(500).json({ error: error.message });
    }
  });

  // Phase 3A: Workflow Export/Import API
  const { workflowExporter } = await import("./lib/workflow-exporter");
  const { workflowImporter } = await import("./lib/workflow-importer");

  app.get("/api/workflows/:id/export", isAuthenticated, async (req: any, res) => {
    try {
      const userId = getUserId(req);
      const workflow = await storage.getWorkflowById(req.params.id);
      
      if (!workflow || workflow.userId !== userId) {
        return res.status(404).json({ error: "Workflow not found" });
      }

      const options = {
        includeExecutionHistory: req.query.includeExecutions === "true",
        includeKnowledgeBase: req.query.includeKnowledge === "true",
        includeSchedules: req.query.includeSchedules === "true",
        includeWebhooks: req.query.includeWebhooks === "true",
        anonymize: req.query.anonymize === "true",
      };

      const exportData = await workflowExporter.exportWorkflow(req.params.id, options);
      
      res.setHeader("Content-Type", "application/json");
      res.setHeader("Content-Disposition", `attachment; filename=${workflow.name}.json`);
      res.json(exportData);
    } catch (error: any) {
      res.status(500).json({ error: error.message });
    }
  });

  app.delete('/api/settings/executions', isAuthenticated, async (req: any, res) => {
    try {
      const userId = getUserId(req);
      const executions = await storage.getExecutionsByUserId(userId);
      
      // Note: Executions will be cascade deleted when workflows are deleted
      // This endpoint is for explicitly deleting just executions
      
      res.json({ success: true, deleted: executions.length });
  app.post("/api/workflows/import", isAuthenticated, async (req: any, res) => {
    try {
      const userId = getUserId(req);
      
      const options = {
        userId,
        conflictResolution: (req.body.conflictResolution as "skip" | "rename" | "overwrite") || "rename",
        importSchedules: req.body.importSchedules !== false,
        importWebhooks: req.body.importWebhooks !== false,
        importKnowledgeBase: req.body.importKnowledgeBase !== false,
      };

      const result = await workflowImporter.importWorkflow(req.body.workflow, options);
      res.json(result);
    } catch (error: any) {
      res.status(500).json({ error: error.message });
    }
  });

  app.get('/api/settings/export', isAuthenticated, async (req: any, res) => {
    try {
      const userId = getUserId(req);
      
      // Export all user data
      const [workflows, executions] = await Promise.all([
        storage.getWorkflowsByUserId(userId),
        storage.getExecutionsByUserId(userId),
      ]);
      
      const exportData = {
        exportedAt: new Date().toISOString(),
        workflows,
        executions,
      };
      
      res.setHeader('Content-Type', 'application/json');
      res.setHeader('Content-Disposition', `attachment; filename="swarm-data-${userId}-${Date.now()}.json"`);
  app.post("/api/workflows/bulk-export", isAuthenticated, async (req: any, res) => {
    try {
      const userId = getUserId(req);
      const { workflowIds } = req.body;

      if (!Array.isArray(workflowIds) || workflowIds.length === 0) {
        return res.status(400).json({ error: "workflowIds array is required" });
      }

      const options = {
        includeExecutionHistory: req.query.includeExecutions === "true",
        includeKnowledgeBase: req.query.includeKnowledge === "true",
        includeSchedules: req.query.includeSchedules === "true",
        includeWebhooks: req.query.includeWebhooks === "true",
      };

      const exportData = await workflowExporter.exportMultipleWorkflows(workflowIds, options);
      
      res.setHeader("Content-Type", "application/json");
      res.setHeader("Content-Disposition", "attachment; filename=workflows-export.json");
      res.json(exportData);
    } catch (error: any) {
      res.status(500).json({ error: error.message });
    }
  });

  app.post("/api/workflows/:id/clone", isAuthenticated, async (req: any, res) => {
    try {
      const userId = getUserId(req);
      const workflow = await storage.getWorkflowById(req.params.id);
      
      if (!workflow || workflow.userId !== userId) {
        return res.status(404).json({ error: "Workflow not found" });
      }

      const result = await workflowImporter.cloneWorkflow(
        req.params.id,
        userId,
        req.body.name
      );
      
      res.json(result);
    } catch (error: any) {
      res.status(500).json({ error: error.message });
    }
  });
}<|MERGE_RESOLUTION|>--- conflicted
+++ resolved
@@ -604,7 +604,6 @@
     }
   });
 
-<<<<<<< HEAD
   app.get("/api/executions/:id/timeline", isAuthenticated, async (req: any, res) => {
     try {
       const userId = getUserId(req);
@@ -736,14 +735,12 @@
         executions: comparisons.filter(c => c !== null),
         comparisonDate: new Date().toISOString(),
       });
-=======
   // Settings - Danger Zone
   app.delete("/api/settings/executions", isAuthenticated, async (req: any, res) => {
     try {
       const userId = getUserId(req);
       const deleted = await storage.deleteExecutionsByUserId(userId);
       res.json({ success: true, deleted });
->>>>>>> 5b5f95b4
     } catch (error: any) {
       res.status(500).json({ error: error.message });
     }
