--- conflicted
+++ resolved
@@ -1,13 +1,10 @@
 import express, { type Request, Response, NextFunction } from "express";
 import { registerRoutes } from "./routes";
 import { setupVite, serveStatic, log } from "./vite";
-<<<<<<< HEAD
 import { scheduler } from "./scheduler";
-=======
 import { errorHandler } from "./middleware/error-handler";
 import { wsManager } from "./websocket";
 import { createServer } from "http";
->>>>>>> a1e99bea
 
 const app = express();
 app.use(express.json());
@@ -46,11 +43,9 @@
 (async () => {
   await registerRoutes(app);
 
-<<<<<<< HEAD
   // Start workflow scheduler
   await scheduler.start();
   log('Workflow scheduler started');
-=======
   // Initialize Phase 3A features
   const { scheduler } = await import("./lib/scheduler");
   const { costTracker } = await import("./lib/cost-tracker");
@@ -64,7 +59,6 @@
     scheduler.shutdown();
     process.exit(0);
   });
->>>>>>> a1e99bea
 
   app.use((err: any, _req: Request, res: Response, _next: NextFunction) => {
     const status = err.status || err.statusCode || 500;
