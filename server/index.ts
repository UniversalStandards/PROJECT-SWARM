--- conflicted
+++ resolved
@@ -42,7 +42,6 @@
 (async () => {
   await registerRoutes(app);
 
-<<<<<<< HEAD
   // Initialize Phase 3A features
   const { scheduler } = await import("./lib/scheduler");
   const { costTracker } = await import("./lib/cost-tracker");
@@ -64,10 +63,8 @@
     res.status(status).json({ message });
     throw err;
   });
-=======
   // Use enhanced error handler
   app.use(errorHandler);
->>>>>>> a6cdf874
 
   // importantly only setup vite in development and after
   // setting up all the other routes so the catch-all route
