import type { Workflow, Agent, Execution } from '@shared/schema';
import { storage } from '../storage';
import { aiExecutor } from './executor';
<<<<<<< HEAD
import { costTracker } from '../lib/cost-tracker';
import { versionManager } from '../lib/workflow-version';
=======
import { wsManager } from '../websocket';
import { workflowValidator } from '../lib/workflow-validator';
>>>>>>> a6cdf874

interface WorkflowNode {
  id: string;
  type: string;
  data: any;
  position: { x: number; y: number };
}

interface WorkflowEdge {
  id: string;
  source: string;
  target: string;
}

export class WorkflowOrchestrator {
  async executeWorkflow(workflowId: string, input: any): Promise<Execution> {
    const workflow = await storage.getWorkflowById(workflowId);
    if (!workflow) {
      throw new Error('Workflow not found');
    }

    // Validate workflow before execution
    const validationResult = workflowValidator.validate(workflow);
    if (!validationResult.valid) {
      const errorMessages = validationResult.errors.map(e => e.message).join('; ');
      throw new Error(`Workflow validation failed: ${errorMessages}`);
    }

    const agents = await storage.getAgentsByWorkflowId(workflowId);
    
    const execution = await storage.createExecution({
      workflowId,
      userId: workflow.userId,
      status: 'running',
      input,
    });

    try {
      // Emit execution started event
      wsManager.emitExecutionStarted(execution.id, workflow.name);
      
      await this.logExecution(execution.id, 'info', 'Workflow execution started');
      await this.logExecution(execution.id, 'info', `Fetched ${agents.length} agents from database`);
      
      const nodes = workflow.nodes as WorkflowNode[];
      const edges = workflow.edges as WorkflowEdge[];
      
      const agentMap = new Map<string, Agent>();
      agents.forEach(agent => agentMap.set(agent.nodeId, agent));

      const nodeResults = new Map<string, any>();
      const executionOrder = this.topologicalSort(nodes, edges);

      for (const nodeId of executionOrder) {
        const node = nodes.find(n => n.id === nodeId);
        const agent = agentMap.get(nodeId);
        
        if (!node || !agent) continue;

        // Emit agent started event
        wsManager.emitAgentStarted(execution.id, agent.id, agent.name);

        await this.logExecution(
          execution.id, 
          'info', 
          `Executing agent: ${agent.name} (Provider: ${agent.provider}, Model: ${agent.model})`,
          agent.id
        );

        // Fetch relevant knowledge for this agent
        const agentType = agent.role.toLowerCase();
        const categories = this.getCategoriesForAgent(agentType);
        const relevantKnowledge = await storage.getRelevantKnowledge(
          workflow.userId,
          agentType,
          categories
        );

        if (relevantKnowledge.length > 0) {
          await this.logExecution(
            execution.id,
            'info',
            `Retrieved ${relevantKnowledge.length} knowledge entries for agent`,
            agent.id
          );
        }

        const predecessorEdges = edges.filter(e => e.target === nodeId);
        const contextMessages: Array<{ role: string; content: string }> = [];

        if (predecessorEdges.length === 0) {
          contextMessages.push({
            role: 'user',
            content: typeof input === 'string' ? input : JSON.stringify(input),
          });
        } else {
          for (const edge of predecessorEdges) {
            const predecessorResult = nodeResults.get(edge.source);
            if (predecessorResult) {
              contextMessages.push({
                role: 'user',
                content: predecessorResult.content,
              });
            }
          }
        }

        // Debug: Log agent details
        await this.logExecution(
          execution.id,
          'info',
          `Agent details: provider=${agent.provider}, model=${agent.model}`,
          agent.id
        );

        // Execute agent with retry logic for transient failures
        const result = await this.executeAgentWithRetry(
          execution.id,
          agent,
          {
            agentId: agent.id,
            messages: contextMessages,
            temperature: agent.temperature || 70,
            maxTokens: agent.maxTokens || 1000,
            knowledgeContext: relevantKnowledge,
          },
          3 // max retries
        );

        // Track cost for this execution
        const providerUsed = result.provider || agent.provider;
        const modelUsed = result.model || agent.model;
        if (result.tokenCount > 0) {
          try {
            await costTracker.trackExecutionCost(
              execution.id,
              agent.id,
              providerUsed,
              modelUsed,
              {
                inputTokens: Math.round(result.tokenCount * 0.4), // Rough estimate
                outputTokens: Math.round(result.tokenCount * 0.6),
                totalTokens: result.tokenCount,
              }
            );
          } catch (costError: any) {
            console.error('Error tracking cost:', costError);
            // Don't fail execution if cost tracking fails
          }
        }

        await storage.createAgentMessage({
          executionId: execution.id,
          agentId: agent.id,
          role: 'assistant',
          content: result.content,
          tokenCount: result.tokenCount,
        });

<<<<<<< HEAD
        // Log if fallback was used
        if (result.fallbackUsed) {
          await this.logExecution(
            execution.id,
            'info',
            `Fallback used: switched from ${agent.provider} to ${providerUsed}`,
            agent.id
          );
        }
=======
        // Emit agent message
        wsManager.emitMessage(execution.id, agent.id, agent.name, 'assistant', result.content);
>>>>>>> a6cdf874

        // Extract and store new knowledge from agent response
        await this.extractAndStoreKnowledge(
          workflow.userId,
          agent,
          result.content,
          execution.id
        );

        nodeResults.set(nodeId, result);

        // Emit agent completed event
        wsManager.emitAgentCompleted(execution.id, agent.id, agent.name, result);

        await this.logExecution(
          execution.id,
          'info',
          `Agent ${agent.name} completed with ${result.tokenCount} tokens`,
          agent.id
        );
      }

      const lastNodeId = executionOrder[executionOrder.length - 1];
      const finalResult = nodeResults.get(lastNodeId);

      const duration = Date.now() - new Date(execution.startedAt).getTime();
      const completedExecution = await storage.updateExecution(execution.id, {
        status: 'completed',
        output: { result: finalResult?.content || '' },
      });

      // Update version statistics
      try {
        await versionManager.updateVersionStats(workflowId, true, duration);
      } catch (versionError: any) {
        console.error('Error updating version stats:', versionError);
      }

      await this.logExecution(execution.id, 'info', 'Workflow execution completed');

      // Emit execution completed event
      wsManager.emitExecutionCompleted(execution.id, { result: finalResult?.content || '' });

      return completedExecution!;
    } catch (error: any) {
      const errorMessage = error.message || 'Unknown error occurred';
      try {
        const duration = Date.now() - new Date(execution.startedAt).getTime();
        await storage.updateExecution(execution.id, {
          status: 'error',
          error: errorMessage,
        });

        // Update version statistics with failure
        try {
          await versionManager.updateVersionStats(workflowId, false, duration);
        } catch (versionError: any) {
          console.error('Error updating version stats:', versionError);
        }

        await this.logExecution(
          execution.id,
          'error',
          `Workflow execution failed: ${errorMessage}`
        );

        // Emit execution failed event
        wsManager.emitExecutionFailed(execution.id, errorMessage);
      } catch (updateError: any) {
        console.error('Failed to update execution with error status:', updateError);
      }

      throw error;
    }
  }

  private async executeAgentWithRetry(
    executionId: string,
    agent: Agent,
    context: any,
    maxRetries: number
  ): Promise<any> {
    let lastError: Error | null = null;
    
    for (let attempt = 1; attempt <= maxRetries; attempt++) {
      try {
        return await aiExecutor.executeAgent(agent, context);
      } catch (error: any) {
        lastError = error;
        
        // Check if error is retryable (rate limits, transient network errors)
        const isRetryable = 
          error.message?.includes('429') || 
          error.message?.includes('rate limit') ||
          error.message?.includes('timeout') ||
          error.message?.includes('network') ||
          error.status === 429 ||
          error.status === 503;

        if (!isRetryable || attempt === maxRetries) {
          // Not retryable or max retries reached
          throw error;
        }

        // Log retry attempt
        const delay = Math.min(1000 * Math.pow(2, attempt - 1), 10000); // Exponential backoff, max 10s
        await this.logExecution(
          executionId,
          'warning',
          `Agent execution failed (attempt ${attempt}/${maxRetries}): ${error.message}. Retrying in ${delay}ms...`,
          agent.id
        );

        // Wait before retry
        await new Promise(resolve => setTimeout(resolve, delay));
      }
    }

    throw lastError || new Error('Agent execution failed after retries');
  }

  private getCategoriesForAgent(agentType: string): string[] {
    // Map agent types to relevant knowledge categories
    const categoryMap: Record<string, string[]> = {
      coordinator: ['general', 'workflow', 'coordination', 'planning', 'coding'],
      coder: ['general', 'coding', 'programming', 'algorithms', 'debugging'],
      researcher: ['general', 'research', 'analysis', 'data', 'insights'],
      database: ['general', 'database', 'sql', 'data-modeling', 'coding'],
      security: ['general', 'security', 'authentication', 'encryption', 'coding'],
      custom: ['general', 'custom', 'coding'],
    };

    return categoryMap[agentType] || ['general'];
  }

  private async extractAndStoreKnowledge(
    userId: string,
    agent: Agent,
    response: string,
    executionId: string
  ): Promise<void> {
    try {
      // Extract key learnings from the response
      const learnings = this.extractLearnings(response);
      
      if (learnings.length === 0) return;

      const agentType = agent.role.toLowerCase();
      
      for (const learning of learnings) {
        await storage.createKnowledgeEntry({
          userId,
          agentType,
          category: learning.category,
          content: learning.content,
          context: learning.context,
          sourceExecutionId: executionId,
          sourceAgentId: agent.id,
          confidence: learning.confidence || 80,
        });
      }

      await this.logExecution(
        executionId,
        'info',
        `Stored ${learnings.length} new knowledge entries`,
        agent.id
      );
    } catch (error: any) {
      console.error('Failed to extract and store knowledge:', error);
      // Don't fail the workflow if knowledge extraction fails
    }
  }

  private extractLearnings(response: string): Array<{
    category: string;
    content: string;
    context?: string;
    confidence?: number;
  }> {
    const learnings: Array<{
      category: string;
      content: string;
      context?: string;
      confidence?: number;
    }> = [];

    // Pattern 1: Look for explicit learning markers
    const learningPatterns = [
      /(?:learned|discovered|found|realized):\s*(.+?)(?:\n|$)/gi,
      /(?:key insight|important):\s*(.+?)(?:\n|$)/gi,
      /(?:best practice|tip|recommendation):\s*(.+?)(?:\n|$)/gi,
    ];

    for (const pattern of learningPatterns) {
      const matches = response.matchAll(pattern);
      for (const match of matches) {
        if (match[1] && match[1].length > 10) {
          learnings.push({
            category: 'general',
            content: match[1].trim(),
            confidence: 75,
          });
        }
      }
    }

    // Pattern 2: Extract code snippets as coding knowledge
    const codePattern = /```[\w]*\n([\s\S]+?)```/g;
    const codeMatches = response.matchAll(codePattern);
    for (const match of codeMatches) {
      if (match[1] && match[1].length > 20) {
        learnings.push({
          category: 'coding',
          content: match[1].trim(),
          context: 'Code example from execution',
          confidence: 85,
        });
      }
    }

    // Pattern 3: Extract important conclusions or summaries
    const conclusionPattern = /(?:in conclusion|summary|to summarize|overall):\s*(.+?)(?:\n\n|$)/gis;
    const conclusionMatches = response.matchAll(conclusionPattern);
    for (const match of conclusionMatches) {
      if (match[1] && match[1].length > 20) {
        learnings.push({
          category: 'general',
          content: match[1].trim(),
          confidence: 80,
        });
      }
    }

    return learnings;
  }

  private topologicalSort(nodes: WorkflowNode[], edges: WorkflowEdge[]): string[] {
    const inDegree = new Map<string, number>();
    const adjList = new Map<string, string[]>();
    
    nodes.forEach(node => {
      inDegree.set(node.id, 0);
      adjList.set(node.id, []);
    });

    edges.forEach(edge => {
      adjList.get(edge.source)?.push(edge.target);
      inDegree.set(edge.target, (inDegree.get(edge.target) || 0) + 1);
    });

    const queue: string[] = [];
    inDegree.forEach((degree, nodeId) => {
      if (degree === 0) {
        queue.push(nodeId);
      }
    });

    const result: string[] = [];
    while (queue.length > 0) {
      const current = queue.shift()!;
      result.push(current);

      const neighbors = adjList.get(current) || [];
      neighbors.forEach(neighbor => {
        const newDegree = (inDegree.get(neighbor) || 0) - 1;
        inDegree.set(neighbor, newDegree);
        if (newDegree === 0) {
          queue.push(neighbor);
        }
      });
    }

    // Check if all nodes were processed (cycle detection)
    if (result.length !== nodes.length) {
      throw new Error(
        `Workflow has a circular dependency. Only ${result.length} of ${nodes.length} nodes could be processed.`
      );
    }

    return result;
  }

  private async logExecution(
    executionId: string,
    level: string,
    message: string,
    agentId?: string
  ): Promise<void> {
    await storage.createExecutionLog({
      executionId,
      agentId: agentId || null,
      level,
      message,
    });

    // Emit log via WebSocket
    wsManager.emitLog(executionId, level, message, agentId);
  }
}

export const orchestrator = new WorkflowOrchestrator();<|MERGE_RESOLUTION|>--- conflicted
+++ resolved
@@ -1,13 +1,10 @@
 import type { Workflow, Agent, Execution } from '@shared/schema';
 import { storage } from '../storage';
 import { aiExecutor } from './executor';
-<<<<<<< HEAD
 import { costTracker } from '../lib/cost-tracker';
 import { versionManager } from '../lib/workflow-version';
-=======
 import { wsManager } from '../websocket';
 import { workflowValidator } from '../lib/workflow-validator';
->>>>>>> a6cdf874
 
 interface WorkflowNode {
   id: string;
@@ -167,7 +164,6 @@
           tokenCount: result.tokenCount,
         });
 
-<<<<<<< HEAD
         // Log if fallback was used
         if (result.fallbackUsed) {
           await this.logExecution(
@@ -177,10 +173,8 @@
             agent.id
           );
         }
-=======
         // Emit agent message
         wsManager.emitMessage(execution.id, agent.id, agent.name, 'assistant', result.content);
->>>>>>> a6cdf874
 
         // Extract and store new knowledge from agent response
         await this.extractAndStoreKnowledge(
