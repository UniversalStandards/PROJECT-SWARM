--- conflicted
+++ resolved
@@ -17,15 +17,12 @@
   content: string;
   tokenCount: number;
   finishReason: string;
-<<<<<<< HEAD
   promptTokens?: number;
   completionTokens?: number;
   costUsd?: number;
-=======
   provider?: string;
   model?: string;
   fallbackUsed?: boolean;
->>>>>>> a1e99bea
 }
 
 export class AIExecutor {
